--- conflicted
+++ resolved
@@ -33,13 +33,7 @@
         stack_ctx_()
     {
         boost::coroutines::standard_stack_allocator allocator;
-<<<<<<< HEAD
-        allocator.allocate(
-            stack_ctx_,
-            boost::coroutines::stack_allocator::traits_type::default_size() ); 
-=======
         allocator.allocate( stack_ctx_, boost::coroutines::stack_allocator::traits_type::default_size() ); 
->>>>>>> 6edddcba
     }
 
     void allocate( boost::coroutines::stack_context & ctx, std::size_t size)
