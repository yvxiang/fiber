
//          Copyright Oliver Kowalke 2013.
// Distributed under the Boost Software License, Version 1.0.
//    (See accompanying file LICENSE_1_0.txt or copy at
//          http://www.boost.org/LICENSE_1_0.txt)

#ifndef BOOST_FIBERS_DETAIL_FIFO_H
#define BOOST_FIBERS_DETAIL_FIFO_H

#include <algorithm>
#include <cstddef>

#include <boost/config.hpp>

#include <boost/fiber/detail/config.hpp>

#ifdef BOOST_HAS_ABI_HEADERS
#  include BOOST_ABI_PREFIX
#endif

namespace boost {
namespace fibers {

class fiber_context;

namespace detail {

class fifo {
public:
<<<<<<< HEAD
    fifo() BOOST_NOEXCEPT :
        head_( 0),
        tail_( &head_)
    {}

    bool empty() const BOOST_NOEXCEPT
    { return 0 == head_; }

    void push( fiber_base * item) BOOST_NOEXCEPT
    {
        BOOST_ASSERT( 0 != item);
        BOOST_ASSERT( 0 == item->nxt_ );

        // *tail_ holds the null marking the end of the fifo. So we can extend
        // the fifo by assigning to *tail_.
        *tail_ = item;
        // Advance tail_ to point to the new end marker.
        tail_ = &item->nxt_;
    }

    fiber_base * pop() BOOST_NOEXCEPT
    {
        BOOST_ASSERT( ! empty() );

        fiber_base * item = head_;
        head_ = head_->nxt_;
        if ( 0 == head_) tail_ = &head_;
        item->nxt_ = 0;
        return item;
=======
    fifo() noexcept :
        head_( nullptr),
        tail_( & head_) {
    }

    fifo( fifo const&) = delete;
    fifo & operator=( fifo const&) = delete;

    bool empty() const noexcept {
        return nullptr == head_;
>>>>>>> 266ae8dc
    }

    void push( fiber_context * item) noexcept;

    fiber_context * pop() noexcept;

    void swap( fifo & other) {
        std::swap( head_, other.head_);
        std::swap( tail_, other.tail_);
    }

private:
<<<<<<< HEAD
    // head_ points to the head item, or is null
    fiber_base    *  head_;
    // tail_ points to the nxt_ field that contains the null that marks the
    // end of the fifo. When the fifo is empty, tail_ points to head_. tail_
    // must never be null: it always points to a real fiber_base*. However, in
    // normal use, (*tail_) is always null.
    fiber_base   **  tail_;
=======
    fiber_context   *   head_;
    fiber_context   **  tail_;
>>>>>>> 266ae8dc
};

}}}

#ifdef BOOST_HAS_ABI_HEADERS
#  include BOOST_ABI_SUFFIX
#endif

#endif // BOOST_FIBERS_DETAIL_FIFO_H<|MERGE_RESOLUTION|>--- conflicted
+++ resolved
@@ -27,37 +27,6 @@
 
 class fifo {
 public:
-<<<<<<< HEAD
-    fifo() BOOST_NOEXCEPT :
-        head_( 0),
-        tail_( &head_)
-    {}
-
-    bool empty() const BOOST_NOEXCEPT
-    { return 0 == head_; }
-
-    void push( fiber_base * item) BOOST_NOEXCEPT
-    {
-        BOOST_ASSERT( 0 != item);
-        BOOST_ASSERT( 0 == item->nxt_ );
-
-        // *tail_ holds the null marking the end of the fifo. So we can extend
-        // the fifo by assigning to *tail_.
-        *tail_ = item;
-        // Advance tail_ to point to the new end marker.
-        tail_ = &item->nxt_;
-    }
-
-    fiber_base * pop() BOOST_NOEXCEPT
-    {
-        BOOST_ASSERT( ! empty() );
-
-        fiber_base * item = head_;
-        head_ = head_->nxt_;
-        if ( 0 == head_) tail_ = &head_;
-        item->nxt_ = 0;
-        return item;
-=======
     fifo() noexcept :
         head_( nullptr),
         tail_( & head_) {
@@ -68,7 +37,6 @@
 
     bool empty() const noexcept {
         return nullptr == head_;
->>>>>>> 266ae8dc
     }
 
     void push( fiber_context * item) noexcept;
@@ -81,18 +49,12 @@
     }
 
 private:
-<<<<<<< HEAD
-    // head_ points to the head item, or is null
-    fiber_base    *  head_;
-    // tail_ points to the nxt_ field that contains the null that marks the
-    // end of the fifo. When the fifo is empty, tail_ points to head_. tail_
-    // must never be null: it always points to a real fiber_base*. However, in
+    fiber_context   *   head_;
+    // tail_ points to the nxt field that contains the null that marks the end
+    // of the fifo. When the fifo is empty, tail_ points to head_. tail_ must
+    // never be null: it always points to a real fiber_context*. However, in
     // normal use, (*tail_) is always null.
-    fiber_base   **  tail_;
-=======
-    fiber_context   *   head_;
     fiber_context   **  tail_;
->>>>>>> 266ae8dc
 };
 
 }}}
