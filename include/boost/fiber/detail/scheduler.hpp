//          Copyright Oliver Kowalke 2013.
// Distributed under the Boost Software License, Version 1.0.
//    (See accompanying file LICENSE_1_0.txt or copy at
//          http://www.boost.org/LICENSE_1_0.txt)

#ifndef BOOST_FIBERS_DETAIL_SCHEDULER_H
#define BOOST_FIBERS_DETAIL_SCHEDULER_H

#include <boost/config.hpp>

#include <boost/fiber/detail/config.hpp>
<<<<<<< HEAD
#include <boost/fiber/detail/fiber_base.hpp>
#include <boost/fiber/fiber_manager.hpp>
#include <boost/fiber/thread_local_ptr.hpp>
=======
>>>>>>> 13bf486f

#ifdef BOOST_HAS_ABI_HEADERS
#  include BOOST_ABI_PREFIX
#endif

namespace boost {
namespace fibers {
<<<<<<< HEAD
namespace detail {

class scheduler : private noncopyable
{
private:
    static thread_local_ptr< fiber_manager > instance_;
    //static thread_specific_ptr< fiber_manager > instance_;
=======

class fiber_context;
struct fiber_manager;
struct sched_algorithm;

namespace detail {

struct scheduler {
    scheduler( scheduler const&) = delete;
    scheduler & operator=( scheduler const&) = delete;
>>>>>>> 13bf486f

    template< typename F >
    static fiber_context * extract( F const& f) noexcept {
        return const_cast< F & >( f).impl_.get();
    }

    static fiber_manager * instance() noexcept;

    static void replace( sched_algorithm *);
};

}}}

#ifdef BOOST_HAS_ABI_HEADERS
#  include BOOST_ABI_SUFFIX
#endif

#endif // BOOST_FIBERS_DETAIL_SCHEDULER_H<|MERGE_RESOLUTION|>--- conflicted
+++ resolved
@@ -9,12 +9,6 @@
 #include <boost/config.hpp>
 
 #include <boost/fiber/detail/config.hpp>
-<<<<<<< HEAD
-#include <boost/fiber/detail/fiber_base.hpp>
-#include <boost/fiber/fiber_manager.hpp>
-#include <boost/fiber/thread_local_ptr.hpp>
-=======
->>>>>>> 13bf486f
 
 #ifdef BOOST_HAS_ABI_HEADERS
 #  include BOOST_ABI_PREFIX
@@ -22,15 +16,6 @@
 
 namespace boost {
 namespace fibers {
-<<<<<<< HEAD
-namespace detail {
-
-class scheduler : private noncopyable
-{
-private:
-    static thread_local_ptr< fiber_manager > instance_;
-    //static thread_specific_ptr< fiber_manager > instance_;
-=======
 
 class fiber_context;
 struct fiber_manager;
@@ -41,7 +26,6 @@
 struct scheduler {
     scheduler( scheduler const&) = delete;
     scheduler & operator=( scheduler const&) = delete;
->>>>>>> 13bf486f
 
     template< typename F >
     static fiber_context * extract( F const& f) noexcept {
