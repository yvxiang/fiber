
//          Copyright Oliver Kowalke 2013.
// Distributed under the Boost Software License, Version 1.0.
//    (See accompanying file LICENSE_1_0.txt or copy at
//          http://www.boost.org/LICENSE_1_0.txt)

#ifndef BOOST_FIBERS_DETAIL_WORKER_FIBER_H
#define BOOST_FIBERS_DETAIL_WORKER_FIBER_H

#include <cstddef>
#include <map>
#include <vector>

#include <boost/assert.hpp>
#include <boost/atomic.hpp>
#include <boost/config.hpp>
#include <boost/cstdint.hpp>
#include <boost/coroutine/symmetric_coroutine.hpp>
#include <boost/exception_ptr.hpp>
#include <boost/intrusive_ptr.hpp>
#include <boost/move/move.hpp>
#include <boost/utility.hpp>

#include <boost/fiber/attributes.hpp>
#include <boost/fiber/detail/config.hpp>
#include <boost/fiber/detail/fiber_base.hpp>
#include <boost/fiber/detail/flags.hpp>
#include <boost/fiber/detail/fss.hpp>
#include <boost/fiber/detail/spinlock.hpp>
#include <boost/fiber/exceptions.hpp>

#ifdef BOOST_HAS_ABI_HEADERS
#  include BOOST_ABI_PREFIX
#endif

# if defined(BOOST_MSVC)
# pragma warning(push)
# pragma warning(disable:4251)
# endif

namespace boost {
namespace fibers {
namespace detail {

namespace coro = boost::coroutines;

class BOOST_FIBERS_DECL worker_fiber : public fiber_base
{
public:
    typedef intrusive_ptr< worker_fiber >     ptr_t;

private:
    enum state_t
    {
        READY = 0,
        RUNNING,
        WAITING,
        TERMINATED
    };

    struct BOOST_FIBERS_DECL fss_data
    {
        void                       *   vp;
        fss_cleanup_function::ptr_t     cleanup_function;

        fss_data() :
            vp( 0), cleanup_function( 0)
        {}

        fss_data(
                void * vp_,
                fss_cleanup_function::ptr_t const& fn) :
            vp( vp_), cleanup_function( fn)
        { BOOST_ASSERT( cleanup_function); }

        void do_cleanup()
        { ( * cleanup_function)( vp); }
    };

    typedef std::map< uintptr_t, fss_data >   fss_data_t;
    typedef coro::symmetric_coroutine<
        void
    >                                          coro_t;

    fss_data_t              fss_data_;
    ptr_t                   nxt_;
    clock_type::time_point  tp_;
<<<<<<< HEAD
=======

    void trampoline_( coro_t::yield_type &);
>>>>>>> 6edddcba

protected:
    coro_t::yield_type      *   callee_;
    coro_t::call_type           caller_;
    atomic< state_t >           state_;
    atomic< int >               flags_;
    atomic< int >               priority_;
    exception_ptr               except_;
    spinlock                    splk_;
    std::vector< ptr_t >        waiting_;

    void release();

    virtual void run() = 0;

public:
    worker_fiber( attributes const&);

    virtual ~worker_fiber();

    id get_id() const BOOST_NOEXCEPT
    { return id( const_cast< worker_fiber * >( this) ); }

    int priority() const BOOST_NOEXCEPT
    { return priority_; }

    void priority( int prio) BOOST_NOEXCEPT
    { priority_ = prio; }

    bool join( ptr_t const&);

    bool interruption_blocked() const BOOST_NOEXCEPT
    { return 0 != ( flags_.load() & flag_interruption_blocked); }

    void interruption_blocked( bool blck) BOOST_NOEXCEPT;

    bool interruption_requested() const BOOST_NOEXCEPT
    { return 0 != ( flags_.load() & flag_interruption_requested); }

    void request_interruption( bool req) BOOST_NOEXCEPT;

    bool thread_affinity() const BOOST_NOEXCEPT
    { return 0 != ( flags_.load() & flag_thread_affinity); }

    void thread_affinity( bool req) BOOST_NOEXCEPT;

    bool is_terminated() const BOOST_NOEXCEPT
    { return TERMINATED == state_; }

    bool is_ready() const BOOST_NOEXCEPT
    { return READY == state_; }

    bool is_running() const BOOST_NOEXCEPT
    { return RUNNING == state_; }

    bool is_waiting() const BOOST_NOEXCEPT
    { return WAITING == state_; }

    void set_terminated() BOOST_NOEXCEPT
    {
        state_t previous = state_.exchange( TERMINATED);
        BOOST_ASSERT( RUNNING == previous);
    }

    void set_ready() BOOST_NOEXCEPT
    {
        state_t previous = state_.exchange( READY);
        BOOST_ASSERT( WAITING == previous || RUNNING == previous || READY == previous);
    }

    void set_running() BOOST_NOEXCEPT
    {
        state_t previous = state_.exchange( RUNNING);
        BOOST_ASSERT( READY == previous);
    }

    void set_waiting() BOOST_NOEXCEPT
    {
        state_t previous = state_.exchange( WAITING);
        BOOST_ASSERT( RUNNING == previous);
    }

    void * get_fss_data( void const* vp) const;

    void set_fss_data(
        void const* vp,
        fss_cleanup_function::ptr_t const& cleanup_fn,
        void * data,
        bool cleanup_existing);

    bool has_exception() const BOOST_NOEXCEPT
    { return except_; }

    void rethrow() const;

    void resume( worker_fiber * f)
    {
        if ( 0 == f)
        {
            BOOST_ASSERT( caller_);
            BOOST_ASSERT( is_running() ); // set by the scheduler-algorithm

            // called from main-fiber
            caller_();
        }
        else
        {
            // caller from worker-fiber f
            BOOST_ASSERT( caller_);
            BOOST_ASSERT( is_running() ); // set by the scheduler-algorithm
            BOOST_ASSERT( f->callee_);

            ( * f->callee_)( caller_);
        }
    }

    void suspend()
    {
        BOOST_ASSERT( callee_);
        BOOST_ASSERT( * callee_);

        ( * callee_)();

        BOOST_ASSERT( is_running() ); // set by the scheduler-algorithm
    }

    ptr_t const& next() const
    { return nxt_; }

    void next( ptr_t const& nxt)
    { nxt_ = nxt; }

    void next_reset()
    { nxt_.reset(); }

    clock_type::time_point const& time_point() const
    { return tp_; }

    void time_point( clock_type::time_point const& tp)
    { tp_ = tp; }

<<<<<<< HEAD
    virtual void suspend() = 0;

    ptr_t const& next() const
    { return nxt_; }

    void next( ptr_t const& nxt)
    { nxt_ = nxt; }

    void next_reset()
    { nxt_.reset(); }

    clock_type::time_point const& time_point() const
    { return tp_; }

    void time_point( clock_type::time_point const& tp)
    { tp_ = tp; }

=======
>>>>>>> 6edddcba
    void time_point_reset()
    { tp_ = (clock_type::time_point::max)(); }
};

}}}

# if defined(BOOST_MSVC)
# pragma warning(pop)
# endif

#ifdef BOOST_HAS_ABI_HEADERS
#  include BOOST_ABI_SUFFIX
#endif

#endif // BOOST_FIBERS_DETAIL_WORKER_FIBER_H<|MERGE_RESOLUTION|>--- conflicted
+++ resolved
@@ -85,11 +85,8 @@
     fss_data_t              fss_data_;
     ptr_t                   nxt_;
     clock_type::time_point  tp_;
-<<<<<<< HEAD
-=======
 
     void trampoline_( coro_t::yield_type &);
->>>>>>> 6edddcba
 
 protected:
     coro_t::yield_type      *   callee_;
@@ -231,26 +228,6 @@
     void time_point( clock_type::time_point const& tp)
     { tp_ = tp; }
 
-<<<<<<< HEAD
-    virtual void suspend() = 0;
-
-    ptr_t const& next() const
-    { return nxt_; }
-
-    void next( ptr_t const& nxt)
-    { nxt_ = nxt; }
-
-    void next_reset()
-    { nxt_.reset(); }
-
-    clock_type::time_point const& time_point() const
-    { return tp_; }
-
-    void time_point( clock_type::time_point const& tp)
-    { tp_ = tp; }
-
-=======
->>>>>>> 6edddcba
     void time_point_reset()
     { tp_ = (clock_type::time_point::max)(); }
 };
