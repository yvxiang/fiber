--- conflicted
+++ resolved
@@ -43,42 +43,8 @@
 class BOOST_FIBERS_DECL round_robin : public algorithm
 {
 private:
-#if 0
-    struct schedulable
-    {
-        detail::worker_fiber::ptr_t     f;
-        clock_type::time_point          tp;
-
-        schedulable( detail::worker_fiber::ptr_t const& f_,
-                     clock_type::time_point const& tp_ =
-                        (clock_type::time_point::max)() ) :
-            f( f_), tp( tp_)
-        { BOOST_ASSERT( f); }
-
-        bool operator>( schedulable const& other) const {
-            return tp > other.tp;
-        }
-    };
-
-    class wqueue_t : public std::priority_queue<
-        schedulable,
-        std::vector< schedulable >,
-        std::greater< schedulable > 
-    > {
-    public:
-        typedef std::vector< schedulable >::iterator    iterator;
-        iterator begin() { return c.begin(); }
-        iterator end() { return c.end(); }
-    };
-#endif
-
-<<<<<<< HEAD
-    typedef detail::fifo                                  wqueue_t;
-    typedef detail::fifo                                  rqueue_t;
-=======
-    typedef detail::fifo                                wqueue_t;
-    typedef std::deque< detail::worker_fiber::ptr_t >   rqueue_t;
->>>>>>> 6edddcba
+    typedef detail::fifo        wqueue_t;
+    typedef detail::fifo        rqueue_t;
 
     detail::worker_fiber::ptr_t active_fiber_;
     wqueue_t                    wqueue_;
@@ -86,8 +52,6 @@
     detail::main_fiber          mn_;
 
     detail::worker_fiber::ptr_t pick_next_();
-
-    void resume_( detail::worker_fiber::ptr_t const&);
 
     void resume_( detail::worker_fiber::ptr_t const&);
 
