--- conflicted
+++ resolved
@@ -28,15 +28,9 @@
     rqueue_t                    rqueue_;
 
 public:
-<<<<<<< HEAD
-    virtual void awakened( fiber_base *);
-
-    virtual fiber_base * pick_next();
-=======
     virtual void awakened( fiber_context *);
 
     virtual fiber_context * pick_next();
->>>>>>> 266ae8dc
 };
 
 }}
