//          Copyright Oliver Kowalke 2013.
// Distributed under the Boost Software License, Version 1.0.
//    (See accompanying file LICENSE_1_0.txt or copy at
//          http://www.boost.org/LICENSE_1_0.txt)

#ifndef BOOST_THIS_FIBER_OPERATIONS_H
#define BOOST_THIS_FIBER_OPERATIONS_H

#include <chrono>
#include <mutex> // std::unique_lock

#include <boost/config.hpp> 

#include <boost/fiber/detail/config.hpp>
#include <boost/fiber/detail/scheduler.hpp>
#include <boost/fiber/detail/spinlock.hpp>
#include <boost/fiber/fiber.hpp>
#include <boost/fiber/interruption.hpp>

#ifdef BOOST_HAS_ABI_HEADERS
#  include BOOST_ABI_PREFIX
#endif

namespace boost {
namespace this_fiber {

inline
fibers::fiber::id get_id() noexcept {
    return fibers::detail::scheduler::instance()->active()->get_id();
}

inline
void yield() {
    fibers::detail::scheduler::instance()->yield();
}

template< typename Clock, typename Duration >
void sleep_until( std::chrono::time_point< Clock, Duration > const& sleep_time) {
    fibers::detail::spinlock splk;
    std::unique_lock< fibers::detail::spinlock > lk( splk);
    fibers::detail::scheduler::instance()->wait_until( sleep_time, lk);

    // check if fiber was interrupted
    interruption_point();
}

template< typename Rep, typename Period >
void sleep_for( std::chrono::duration< Rep, Period > const& timeout_duration) {
    sleep_until( std::chrono::high_resolution_clock::now() + timeout_duration);
}

<<<<<<< HEAD
template < class PROPS >
PROPS& properties()
{
    return fibers::fm_properties<PROPS>();
=======
inline
bool thread_affinity() noexcept {
    return fibers::detail::scheduler::instance()->active()->thread_affinity();
}

inline
void thread_affinity( bool req) noexcept {
    fibers::detail::scheduler::instance()->active()->thread_affinity( req);
>>>>>>> 266ae8dc
}

} // this_fiber

namespace fibers {

inline
void migrate( fiber const& f) {
    detail::scheduler::instance()->spawn( detail::scheduler::extract( f) );
}

inline
void set_scheduling_algorithm( sched_algorithm * al) {
    detail::scheduler::replace( al);
}

template< typename Rep, typename Period >
void wait_interval( std::chrono::duration< Rep, Period > const& wait_interval) noexcept {
    detail::scheduler::instance()->wait_interval( wait_interval);
}

template< typename Rep, typename Period >
std::chrono::duration< Rep, Period > wait_interval() noexcept {
    return detail::scheduler::instance()->wait_interval< Rep, Period >();
}

inline
bool preserve_fpu() {
    return detail::scheduler::instance()->preserve_fpu();
}

inline
void preserve_fpu( bool preserve) {
    return detail::scheduler::instance()->preserve_fpu( preserve);
}

}}

#ifdef BOOST_HAS_ABI_HEADERS
#  include BOOST_ABI_SUFFIX
#endif

#endif // BOOST_THIS_FIBER_OPERATIONS_H<|MERGE_RESOLUTION|>--- conflicted
+++ resolved
@@ -49,21 +49,11 @@
     sleep_until( std::chrono::high_resolution_clock::now() + timeout_duration);
 }
 
-<<<<<<< HEAD
 template < class PROPS >
 PROPS& properties()
 {
+    // fibers::detail::scheduler::instance()->active()->... ?
     return fibers::fm_properties<PROPS>();
-=======
-inline
-bool thread_affinity() noexcept {
-    return fibers::detail::scheduler::instance()->active()->thread_affinity();
-}
-
-inline
-void thread_affinity( bool req) noexcept {
-    fibers::detail::scheduler::instance()->active()->thread_affinity( req);
->>>>>>> 266ae8dc
 }
 
 } // this_fiber
