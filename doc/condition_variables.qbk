--- conflicted
+++ resolved
@@ -30,19 +30,10 @@
 
     void process_data();
 
-<<<<<<< HEAD
-    void wait_for_data_to_process()
-    {
-        {
-            boost::lock_guard< boost::fibers::mutex > lk( mtx);
-            while ( ! data_ready)
-            {
-=======
     void wait_for_data_to_process() {
         {
             std::lock_guard< boost::fibers::mutex > lk( mtx);
             while ( ! data_ready) {
->>>>>>> 266ae8dc
                 cond.wait( lk);
             }
         }                       // release lk
