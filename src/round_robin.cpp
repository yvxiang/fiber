
//          Copyright Oliver Kowalke 2013.
// Distributed under the Boost Software License, Version 1.0.
//    (See accompanying file LICENSE_1_0.txt or copy at
//          http://www.boost.org/LICENSE_1_0.txt)

#include "boost/fiber/round_robin.hpp"

#include <boost/assert.hpp>

#include <boost/fiber/fiber_context.hpp>

#ifdef BOOST_HAS_ABI_HEADERS
#  include BOOST_ABI_PREFIX
#endif

namespace boost {
namespace fibers {

void
<<<<<<< HEAD
round_robin::awakened( fiber_base * f)
{
    BOOST_ASSERT( 0 != f);
=======
round_robin::awakened( fiber_context * f) {
    BOOST_ASSERT( nullptr != f);
>>>>>>> 266ae8dc

    rqueue_.push( f);
}

<<<<<<< HEAD
fiber_base *
round_robin::pick_next()
{
    fiber_base * victim = 0;
    if ( ! rqueue_.empty() )
=======
fiber_context *
round_robin::pick_next() {
    fiber_context * victim( nullptr);
    if ( ! rqueue_.empty() ) {
>>>>>>> 266ae8dc
        victim = rqueue_.pop();
        BOOST_ASSERT( nullptr != victim);
    }
    return victim;
}

}}

#ifdef BOOST_HAS_ABI_HEADERS
#  include BOOST_ABI_SUFFIX
#endif<|MERGE_RESOLUTION|>--- conflicted
+++ resolved
@@ -18,30 +18,16 @@
 namespace fibers {
 
 void
-<<<<<<< HEAD
-round_robin::awakened( fiber_base * f)
-{
-    BOOST_ASSERT( 0 != f);
-=======
 round_robin::awakened( fiber_context * f) {
     BOOST_ASSERT( nullptr != f);
->>>>>>> 266ae8dc
 
     rqueue_.push( f);
 }
 
-<<<<<<< HEAD
-fiber_base *
-round_robin::pick_next()
-{
-    fiber_base * victim = 0;
-    if ( ! rqueue_.empty() )
-=======
 fiber_context *
 round_robin::pick_next() {
     fiber_context * victim( nullptr);
     if ( ! rqueue_.empty() ) {
->>>>>>> 266ae8dc
         victim = rqueue_.pop();
         BOOST_ASSERT( nullptr != victim);
     }
