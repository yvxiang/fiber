--- conflicted
+++ resolved
@@ -25,25 +25,7 @@
 void
 fiber::start_() {
     impl_->set_ready();
-<<<<<<< HEAD
-    fm_spawn( impl_.get() );
-=======
     detail::scheduler::instance()->spawn( impl_.get() );
-}
-
-bool
-fiber::thread_affinity() const noexcept {
-    BOOST_ASSERT( impl_);
-
-    return impl_->thread_affinity();
-}
-
-void
-fiber::thread_affinity( bool req) noexcept {
-    BOOST_ASSERT( impl_);
-
-    impl_->thread_affinity( req);
->>>>>>> 266ae8dc
 }
 
 void
