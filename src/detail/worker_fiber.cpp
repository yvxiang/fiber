
//          Copyright Oliver Kowalke 2013.
// Distributed under the Boost Software License, Version 1.0.
//    (See accompanying file LICENSE_1_0.txt or copy at
//          http://www.boost.org/LICENSE_1_0.txt)

#include "boost/fiber/detail/worker_fiber.hpp"

#include <exception>

#include <boost/exception_ptr.hpp>
#include <boost/foreach.hpp>
#include <boost/thread/locks.hpp>

#include "boost/fiber/detail/scheduler.hpp"
#include "boost/fiber/exceptions.hpp"

#ifdef BOOST_HAS_ABI_HEADERS
#  include BOOST_ABI_PREFIX
#endif

namespace boost {
namespace fibers {
namespace detail {

void
worker_fiber::trampoline_( coro_t::yield_type & yield)
{
    BOOST_ASSERT( yield);
    BOOST_ASSERT( ! is_terminated() );

    callee_ = & yield;
    set_running();
    suspend();

    try
    {
        BOOST_ASSERT( is_running() );
        run();
        BOOST_ASSERT( is_running() );
    }
    catch ( coro::detail::forced_unwind const&)
    {
        set_terminated();
        release();
        throw;
    }
    catch ( fiber_interrupted const&)
    { except_ = current_exception(); }
    catch (...)
    { std::terminate(); }

    set_terminated();
    release();
    suspend();

    BOOST_ASSERT_MSG( false, "fiber already terminated");
}

worker_fiber::worker_fiber( attributes const& attrs) :
    fiber_base(),
    fss_data_(),
    nxt_(),
    tp_( (clock_type::time_point::max)() ),
<<<<<<< HEAD
=======
    callee_( 0),
    caller_(
        boost::bind( & worker_fiber::trampoline_, this, _1),
        attrs),
>>>>>>> 6edddcba
    state_( READY),
    flags_( 0),
    priority_( 0),
    except_(),
    waiting_()
{}

worker_fiber::~worker_fiber()
{
    BOOST_ASSERT( is_terminated() );
    BOOST_ASSERT( waiting_.empty() );
}

void
worker_fiber::release()
{
    BOOST_ASSERT( is_terminated() );

    std::vector< ptr_t > waiting;

    // get all waiting fibers
    splk_.lock();
    waiting.swap( waiting_);
    splk_.unlock();

    // notify all waiting fibers
    BOOST_FOREACH( worker_fiber::ptr_t p, waiting)
    { p->set_ready(); }

    // release all fiber-specific-pointers
    BOOST_FOREACH( fss_data_t::value_type & data, fss_data_)
    { data.second.do_cleanup(); }
}

bool
worker_fiber::join( ptr_t const& p)
{
    unique_lock< spinlock > lk( splk_);
    if ( is_terminated() ) return false;
    waiting_.push_back( p);
    return true;
}

void
worker_fiber::interruption_blocked( bool blck) BOOST_NOEXCEPT
{
    if ( blck)
        flags_ |= flag_interruption_blocked;
    else
        flags_ &= ~flag_interruption_blocked;
}

void
worker_fiber::request_interruption( bool req) BOOST_NOEXCEPT
{
    if ( req)
        flags_ |= flag_interruption_requested;
    else
        flags_ &= ~flag_interruption_requested;
}

void
worker_fiber::thread_affinity( bool req) BOOST_NOEXCEPT
{
    if ( req)
        flags_ |= flag_thread_affinity;
    else
        flags_ &= ~flag_thread_affinity;
}

void *
worker_fiber::get_fss_data( void const* vp) const
{
    uintptr_t key( reinterpret_cast< uintptr_t >( vp) );
    fss_data_t::const_iterator i( fss_data_.find( key) );

    return fss_data_.end() != i ? i->second.vp : 0;
}

void
worker_fiber::set_fss_data(
    void const* vp,
    fss_cleanup_function::ptr_t const& cleanup_fn,
    void * data, bool cleanup_existing)
{
    BOOST_ASSERT( cleanup_fn);

    uintptr_t key( reinterpret_cast< uintptr_t >( vp) );
    fss_data_t::iterator i( fss_data_.find( key) );

    if ( fss_data_.end() != i)
    {
        if( cleanup_existing) i->second.do_cleanup();
        if ( data)
            fss_data_.insert(
                    i,
                    std::make_pair(
                        key,
                        fss_data( data, cleanup_fn) ) );
        else fss_data_.erase( i);
    }
    else
        fss_data_.insert(
            std::make_pair(
                key,
                fss_data( data, cleanup_fn) ) );
}

void
worker_fiber::rethrow() const
{
    BOOST_ASSERT( has_exception() );

    rethrow_exception( except_);
}

}}}

#ifdef BOOST_HAS_ABI_HEADERS
#  include BOOST_ABI_SUFFIX
#endif<|MERGE_RESOLUTION|>--- conflicted
+++ resolved
@@ -62,13 +62,10 @@
     fss_data_(),
     nxt_(),
     tp_( (clock_type::time_point::max)() ),
-<<<<<<< HEAD
-=======
     callee_( 0),
     caller_(
         boost::bind( & worker_fiber::trampoline_, this, _1),
         attrs),
->>>>>>> 6edddcba
     state_( READY),
     flags_( 0),
     priority_( 0),
