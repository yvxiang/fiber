--- conflicted
+++ resolved
@@ -20,35 +20,20 @@
 }
 
 void
-<<<<<<< HEAD
-spinlock::lock()
-{
-=======
 spinlock::lock() {
->>>>>>> 13bf486f
     do {
         // access to CPU's cache
         // first access to state_ -> cache miss
         // sucessive acccess to state_ -> cache hit
-<<<<<<< HEAD
-        while ( LOCKED == state_.load( boost::memory_order_relaxed) ) {
-=======
         while ( spinlock_status::locked == state_.load( std::memory_order_relaxed) ) {
->>>>>>> 13bf486f
             // busy-wait
             fm_yield();
         }
         // state_ was released by other fiber
         // cached copies are invalidated -> cache miss
-<<<<<<< HEAD
-        // test-and-set signaled over the bus
-    }
-    while ( UNLOCKED != state_.exchange( LOCKED, boost::memory_order_acquire) );
-=======
         // test-and-set signaled over the bus 
     }
     while ( spinlock_status::unlocked != state_.exchange( spinlock_status::locked, std::memory_order_acquire) );
->>>>>>> 13bf486f
 }
 
 void
