#ifndef BOOST_FIBERS_ASIO_DETAIL_YIELD_HPP
#define BOOST_FIBERS_ASIO_DETAIL_YIELD_HPP

#include <boost/asio/async_result.hpp>
#include <boost/asio/detail/config.hpp>
#include <boost/asio/handler_type.hpp>
#include <boost/system/error_code.hpp>
#include <boost/system/system_error.hpp>
#include <boost/throw_exception.hpp>

#include <boost/fiber/all.hpp>

#include <mutex>                    // std::unique_lock
#include <memory>                   // std::shared_ptr

#ifdef BOOST_HAS_ABI_HEADERS
#  include BOOST_ABI_PREFIX
#endif

namespace boost {
namespace fibers {
namespace asio {
namespace detail {

// This class encapsulates common elements between yield_handler<T> (capturing
// a value to return from asio async function) and yield_handler<void> (no
// such value). See yield_handler<T> and its <void> specialization below.
class yield_handler_base {
public:
    yield_handler_base( yield_base const& y) :
        // capture the context* associated with the running fiber
        ctx_( boost::fibers::context::active() ),
        // capture the passed yield_base
        yb_( y )
    {}

    // completion callback passing only (error_code)
    void operator()( boost::system::error_code const& ec)
    {
        // We can't afford a wait() call during this method.
        std::unique_lock< fibers::mutex > lk( *mtx_ );
        // Notify a subsequent wait() call that it need not suspend.
        completed_ = true;
        // set the error_code bound by yield_t
        * yb_.ec_ = ec;
        // Are we permitted to wake up the suspended fiber on this thread, the
        // thread that called the completion handler?
        if ( ctx_->is_context( fibers::type::pinned_context ) || ( ! yb_.allow_hop_ )) {
            // We must not migrate a pinned_context to another thread.
            // If the application passed yield_t rather than yield_hop_t, we
            // are forbidden to migrate this fiber.
            // Just wake this fiber on its original scheduler.
            ctx_->set_ready( ctx_);
        } else {
            // seems okay to migrate this context
            // migrate the waiting fiber to the running thread
            boost::fibers::context::active()->migrate( ctx_);
            // and wake the fiber
            boost::fibers::context::active()->set_ready( ctx_);
        }
    }

    void wait()
    {
        // do not interleave operator() with wait()
        std::unique_lock< fibers::mutex > lk( *mtx_ );
        // if operator() has not yet been called
        if ( ! completed_ ) {
            // then permit it to be called
            lk.unlock();
            // and wait for that call
            fibers::context::active()->suspend();
        }
    }

//private:
    boost::fibers::context      *   ctx_;
    yield_base                      yb_;

private:
    // completed_ tracks whether complete() is called before get().
    // We use a shared_ptr<mutex> because yield_handler_base is copied.
    std::shared_ptr<fibers::mutex>  mtx_{std::make_shared<fibers::mutex>()};
    bool                            completed_{ false };
};

// handler_type< yield_t, ... >::type is yield_handler<>. When you pass an
// instance of yield_t as an asio completion token, asio uses
// handler_type<>::type to select yield_handler<> as the actual handler class.
template< typename T >
<<<<<<< HEAD
class yield_handler: public yield_handler_base
{
public:
    // asio passes the completion token to the handler constructor
    explicit yield_handler( yield_base const& y) :
        yield_handler_base( y),
        // pointer to destination for eventual value
        value_( nullptr)
    {}

    // completion callback passing only value (T)
    void operator()( T t)
    {
        // just like a callback passing success error_code
        (*this)( boost::system::error_code(), std::move(t) );
    }

    // completion callback passing (error_code, T)
    void operator()( boost::system::error_code const& ec, T t)
    {
        // move the value to async_result<> instance
        * value_ = std::move( t);
        // forward the call to base-class completion handler
        yield_handler_base::operator()( ec);
    }

//private:
    T                           *   value_;
=======
class yield_handler {
public:
    yield_handler( yield_t const& y) :
        ctx_( boost::fibers::context::active() ),
        ec_( y.ec_) {
    }

    void operator()( T t) {
        std::unique_lock< fibers::detail::spinlock > lk( * mtx_);
        * completed_ = true;
        * ec_ = boost::system::error_code();
        * value_ = std::move( t);
        if ( ! ctx_->is_context( fibers::type::pinned_context) ) {
            boost::fibers::context::active()->migrate( ctx_);
        }
        boost::fibers::context::active()->set_ready( ctx_);
    }

    void operator()( boost::system::error_code const& ec, T t) {
        std::unique_lock< fibers::detail::spinlock > lk( * mtx_);
        * completed_ = true;
        * ec_ = ec;
        * value_ = std::move( t);
        if ( ! ctx_->is_context( fibers::type::pinned_context) &&
             boost::fibers::context::active() != ctx_) {
            boost::fibers::context::active()->migrate( ctx_);
        }
        boost::fibers::context::active()->set_ready( ctx_);
    }

//private:
    boost::fibers::context      *   ctx_;
    boost::system::error_code   *   ec_;
    T                           *   value_{ nullptr };
    fibers::detail::spinlock    *   mtx_{ nullptr };
    bool                        *   completed_{ nullptr };
>>>>>>> ddab3182
};

// yield_handler<void> is like yield_handler<T> without value_. In fact it's
// just like yield_handler_base.
template<>
class yield_handler< void >: public yield_handler_base
{
public:
<<<<<<< HEAD
    explicit yield_handler( yield_base const& y) :
        yield_handler_base( y)
    {}

    // nullary completion callback
    void operator()()
    {
        (*this)( boost::system::error_code() );
    }

    // inherit operator()(error_code) overload from base class
    using yield_handler_base::operator();

=======
    yield_handler( yield_t const& y) :
        ctx_( boost::fibers::context::active() ),
        ec_( y.ec_) {
    }
    
    void operator()() {
        std::unique_lock< fibers::detail::spinlock > lk( * mtx_);
        * completed_ = true;
        * ec_ = boost::system::error_code();
        if ( ! ctx_->is_context( fibers::type::pinned_context) ) {
            boost::fibers::context::active()->migrate( ctx_);
        }
        boost::fibers::context::active()->set_ready( ctx_);
    }
    
    void operator()( boost::system::error_code const& ec) {
        std::unique_lock< fibers::detail::spinlock > lk( * mtx_);
        * completed_ = true;
        * ec_ = ec;
        if ( ! ctx_->is_context( fibers::type::pinned_context) &&
             boost::fibers::context::active() != ctx_) {
            boost::fibers::context::active()->migrate( ctx_);
        }
        boost::fibers::context::active()->set_ready( ctx_);
    }

//private:
    boost::fibers::context      *   ctx_;
    boost::system::error_code   *   ec_;
    fibers::detail::spinlock    *   mtx_{ nullptr };
    bool                        *   completed_{ nullptr };
>>>>>>> ddab3182
};

// Specialize asio_handler_invoke hook to ensure that any exceptions thrown
// from the handler are propagated back to the caller
template< typename Fn, typename T >
void asio_handler_invoke( Fn fn, yield_handler< T > * h) {
        fn();
}

} // namespace detail
} // namespace asio
} // namespace fibers
} // namespace boost

namespace boost {
namespace asio {

class async_result_base
{
public:
    explicit async_result_base( boost::fibers::asio::detail::yield_handler_base & h):
        // bind this yield_handler_base for later use
        yh_( h)
    {
        // if yield_t didn't bind an error_code, make yield_handler_base's
        // error_code* point to an error_code local to this object so
        // yield_handler_base::operator() can unconditionally store through
        // its error_code*
        if ( ! h.yb_.ec_) {
            h.yb_.ec_ = & ec_;
        }
<<<<<<< HEAD
    }

    void get() {
        // Unless yield_handler_base::operator() has already been called,
        // suspend the calling fiber until that call.
        yh_.wait();
        // The only way our own ec_ member could have a non-default value is
        // if our yield_handler did not have a bound error_code AND the
        // completion callback passed a non-default error_code.
        if ( ec_) {
=======
        h.value_ = & value_;
        h.mtx_ = & mtx_;
        h.completed_ = & completed_;
    }
    
    type get() {
        std::unique_lock< fibers::detail::spinlock > lk( mtx_);
        if ( ! completed_) {
            boost::fibers::context::active()->suspend( lk);
        }
        //lk.unlock();
        if ( ! out_ec_ && ec_) {
>>>>>>> ddab3182
            throw_exception( boost::system::system_error( ec_) );
        }
        boost::this_fiber::interruption_point();
    }

protected:
    boost::system::error_code ec_;

private:
<<<<<<< HEAD
    fibers::asio::detail::yield_handler_base& yh_;
=======
    boost::system::error_code   *   out_ec_{ nullptr };
    boost::system::error_code       ec_{};
    type                            value_{};
    fibers::detail::spinlock        mtx_{};
    bool                            completed_{ false };
>>>>>>> ddab3182
};

// asio constructs an async_result<> instance from the yield_handler specified
// by handler_type<>::type. A particular asio async method constructs the
// yield_handler, constructs this async_result specialization from it, then
// returns the result of calling its get() method.
template< typename T >
class async_result< boost::fibers::asio::detail::yield_handler< T > >:
    public async_result_base {
public:
    // type returned by get()
    typedef T type;

<<<<<<< HEAD
    // async_result is constructed with a non-const yield_handler instance
    explicit async_result( boost::fibers::asio::detail::yield_handler< T > & h):
        async_result_base(h)
    {
        // set yield_handler's T* to this object's value_ member so
        // yield_handler::operator() will store the callback value here
        h.value_ = & value_;
    }

    // asio async method returns result of calling get()
    type get() {
        async_result_base::get();
        return std::move( value_);
    }

private:
    type                          value_;
};

// Without the need to handle a passed value, our yield_handler<void>
// specialization is just like async_result_base.
template<>
class async_result< boost::fibers::asio::detail::yield_handler< void > >:
    public async_result_base {
public:
    typedef void  type;

    explicit async_result( boost::fibers::asio::detail::yield_handler< void > & h):
        async_result_base(h)
    {}
=======
    explicit async_result( boost::fibers::asio::detail::yield_handler< void > & h) {
        out_ec_ = h.ec_;
        if ( ! out_ec_) {
            h.ec_ = & ec_;
        }
        h.mtx_ = & mtx_;
        h.completed_ = & completed_;
    }

    void get() {
        std::unique_lock< fibers::detail::spinlock > lk( mtx_);
        if ( ! completed_) {
            boost::fibers::context::active()->suspend( lk);
        }
        //lk.unlock();
        if ( ! out_ec_ && ec_) {
            throw_exception( boost::system::system_error( ec_) );
        }
        boost::this_fiber::interruption_point();
    }

private:
    boost::system::error_code   *   out_ec_{ nullptr };
    boost::system::error_code       ec_{};
    fibers::detail::spinlock        mtx_{};
    bool                            completed_{ false };
>>>>>>> ddab3182
};

// Handler type specialisation for fibers::asio::yield.
// When 'yield' is passed as a completion handler which accepts no parameters,
// use yield_handler<void>.
template< typename ReturnType >
struct handler_type< fibers::asio::yield_base, ReturnType() >
{ typedef fibers::asio::detail::yield_handler< void >    type; };
template< typename ReturnType >
struct handler_type< fibers::asio::yield_t, ReturnType() >
{ typedef fibers::asio::detail::yield_handler< void >    type; };
template< typename ReturnType >
struct handler_type< fibers::asio::yield_hop_t, ReturnType() >
{ typedef fibers::asio::detail::yield_handler< void >    type; };

// Handler type specialisation for fibers::asio::yield.
// When 'yield' is passed as a completion handler which accepts a data
// parameter, use yield_handler<parameter type> to return that parameter to
// the caller.
template< typename ReturnType, typename Arg1 >
struct handler_type< fibers::asio::yield_base, ReturnType( Arg1) >
{ typedef fibers::asio::detail::yield_handler< Arg1 >    type; };
template< typename ReturnType, typename Arg1 >
struct handler_type< fibers::asio::yield_t, ReturnType( Arg1) >
{ typedef fibers::asio::detail::yield_handler< Arg1 >    type; };
template< typename ReturnType, typename Arg1 >
struct handler_type< fibers::asio::yield_hop_t, ReturnType( Arg1) >
{ typedef fibers::asio::detail::yield_handler< Arg1 >    type; };

// Handler type specialisation for fibers::asio::yield.
// When 'yield' is passed as a completion handler which accepts only
// error_code, use yield_handler<void>. yield_handler will take care of the
// error_code one way or another.
template< typename ReturnType >
struct handler_type< fibers::asio::yield_base, ReturnType( boost::system::error_code) >
{ typedef fibers::asio::detail::yield_handler< void >    type; };
template< typename ReturnType >
struct handler_type< fibers::asio::yield_t, ReturnType( boost::system::error_code) >
{ typedef fibers::asio::detail::yield_handler< void >    type; };
template< typename ReturnType >
struct handler_type< fibers::asio::yield_hop_t, ReturnType( boost::system::error_code) >
{ typedef fibers::asio::detail::yield_handler< void >    type; };

// Handler type specialisation for fibers::asio::yield.
// When 'yield' is passed as a completion handler which accepts a data
// parameter and an error_code, use yield_handler<parameter type> to return
// just the parameter to the caller. yield_handler will take care of the
// error_code one way or another.
template< typename ReturnType, typename Arg2 >
struct handler_type< fibers::asio::yield_base, ReturnType( boost::system::error_code, Arg2) >
{ typedef fibers::asio::detail::yield_handler< Arg2 >    type; };
template< typename ReturnType, typename Arg2 >
struct handler_type< fibers::asio::yield_t, ReturnType( boost::system::error_code, Arg2) >
{ typedef fibers::asio::detail::yield_handler< Arg2 >    type; };
template< typename ReturnType, typename Arg2 >
struct handler_type< fibers::asio::yield_hop_t, ReturnType( boost::system::error_code, Arg2) >
{ typedef fibers::asio::detail::yield_handler< Arg2 >    type; };

} // namespace asio
} // namespace boost

#ifdef BOOST_HAS_ABI_HEADERS
#  include BOOST_ABI_SUFFIX
#endif

#endif // BOOST_FIBERS_ASIO_DETAIL_YIELD_HPP<|MERGE_RESOLUTION|>--- conflicted
+++ resolved
@@ -7,11 +7,11 @@
 #include <boost/system/error_code.hpp>
 #include <boost/system/system_error.hpp>
 #include <boost/throw_exception.hpp>
+#include <boost/assert.hpp>
 
 #include <boost/fiber/all.hpp>
 
 #include <mutex>                    // std::unique_lock
-#include <memory>                   // std::shared_ptr
 
 #ifdef BOOST_HAS_ABI_HEADERS
 #  include BOOST_ABI_PREFIX
@@ -22,9 +22,36 @@
 namespace asio {
 namespace detail {
 
+// Bundle a completion bool flag with a spinlock to protect it.
+struct yield_completion {
+    typedef mutex_t fibers::detail::spinlock;
+    typedef lock_t  std::unique_lock< mutex_t >;
+
+    mutex_t mtx_{};
+    bool    completed_{ false };
+
+    void wait() {
+        // yield_handler_base::operator()() will set completed_ true and
+        // attempt to wake a suspended fiber. It would be Bad if that call
+        // happened between our detecting (! completed_) and suspending.
+        lock_t lk( mtx_);
+        // If completed_ is already set, we're done here: don't suspend.
+        if ( ! completed_) {
+            // suspend(unique_lock<spinlock>) unlocks the lock in the act of
+            // resuming another fiber
+            fibers::context::active()->suspend( lk);
+        }
+    }
+};
+
 // This class encapsulates common elements between yield_handler<T> (capturing
 // a value to return from asio async function) and yield_handler<void> (no
-// such value). See yield_handler<T> and its <void> specialization below.
+// such value). See yield_handler<T> and its <void> specialization below. Both
+// yield_handler<T> and yield_handler<void> are passed by value through
+// various layers of asio functions. In other words, they're potentially
+// copied multiple times. So key data such as the yield_completion instance
+// must be stored in our async_result<yield_handler<>> specialization, which
+// should be instantiated only once.
 class yield_handler_base {
 public:
     yield_handler_base( yield_base const& y) :
@@ -37,133 +64,84 @@
     // completion callback passing only (error_code)
     void operator()( boost::system::error_code const& ec)
     {
-        // We can't afford a wait() call during this method.
-        std::unique_lock< fibers::mutex > lk( *mtx_ );
-        // Notify a subsequent wait() call that it need not suspend.
-        completed_ = true;
+        BOOST_ASSERT_MSG( ycomp_,
+                          "Must inject yield_completion* "
+                          "before calling yield_handler_base::operator()()");
+        BOOST_ASSERT_MSG( yb_.ec_,
+                          "Must inject boost::system::error_code* "
+                          "before calling yield_handler_base::operator()()");
+        // If originating fiber is busy testing completed_ flag, wait until it
+        // has observed (! completed_).
+        yield_completion::lock_t lk( ycomp_->mtx_);
+        // Notify a subsequent yield_completion::wait() call that it need not
+        // suspend.
+        ycomp_->completed_ = true;
         // set the error_code bound by yield_t
         * yb_.ec_ = ec;
         // Are we permitted to wake up the suspended fiber on this thread, the
         // thread that called the completion handler?
-        if ( ctx_->is_context( fibers::type::pinned_context ) || ( ! yb_.allow_hop_ )) {
-            // We must not migrate a pinned_context to another thread.
-            // If the application passed yield_t rather than yield_hop_t, we
-            // are forbidden to migrate this fiber.
-            // Just wake this fiber on its original scheduler.
-            ctx_->set_ready( ctx_);
-        } else {
-            // seems okay to migrate this context
-            // migrate the waiting fiber to the running thread
-            boost::fibers::context::active()->migrate( ctx_);
-            // and wake the fiber
-            boost::fibers::context::active()->set_ready( ctx_);
+        if ( (! ctx_->is_context( fibers::type::pinned_context )) && yb_.allow_hop_ ) {
+            // We must not migrate a pinned_context to another thread. If this
+            // isn't a pinned_context, and the application passed yield_hop_t
+            // rather than yield_t, migrate this fiber to the running thread.
+            fibers::context::active()->migrate( ctx_);
         }
-    }
-
-    void wait()
-    {
-        // do not interleave operator() with wait()
-        std::unique_lock< fibers::mutex > lk( *mtx_ );
-        // if operator() has not yet been called
-        if ( ! completed_ ) {
-            // then permit it to be called
-            lk.unlock();
-            // and wait for that call
-            fibers::context::active()->suspend();
-        }
+        // either way, wake the fiber
+        fibers::context::active()->set_ready( ctx_);
     }
 
 //private:
     boost::fibers::context      *   ctx_;
     yield_base                      yb_;
-
-private:
-    // completed_ tracks whether complete() is called before get().
-    // We use a shared_ptr<mutex> because yield_handler_base is copied.
-    std::shared_ptr<fibers::mutex>  mtx_{std::make_shared<fibers::mutex>()};
-    bool                            completed_{ false };
-};
-
-// handler_type< yield_t, ... >::type is yield_handler<>. When you pass an
-// instance of yield_t as an asio completion token, asio uses
-// handler_type<>::type to select yield_handler<> as the actual handler class.
+    // We depend on this pointer to yield_completion, which will be injected
+    // by async_result.
+    yield_completion            *   ycomp_{ nullptr };
+};
+
+// asio uses handler_type<completion token type, signature>::type to decide
+// what to instantiate as the actual handler. Below, we specialize
+// handler_type< yield_t, ... > to indicate yield_handler<>. So when you pass
+// an instance of yield_t as an asio completion token, asio selects
+// yield_handler<> as the actual handler class.
 template< typename T >
-<<<<<<< HEAD
-class yield_handler: public yield_handler_base
-{
+class yield_handler: public yield_handler_base {
 public:
     // asio passes the completion token to the handler constructor
     explicit yield_handler( yield_base const& y) :
-        yield_handler_base( y),
-        // pointer to destination for eventual value
-        value_( nullptr)
+        yield_handler_base( y)
     {}
 
     // completion callback passing only value (T)
     void operator()( T t)
     {
-        // just like a callback passing success error_code
+        // just like callback passing success error_code
         (*this)( boost::system::error_code(), std::move(t) );
     }
 
     // completion callback passing (error_code, T)
     void operator()( boost::system::error_code const& ec, T t)
     {
-        // move the value to async_result<> instance
+        BOOST_ASSERT_MSG( value_,
+                          "Must inject value ptr "
+                          "before caling yield_handler<T>::operator()()");
+        // move the value to async_result<> instance BEFORE waking up a
+        // suspended fiber
         * value_ = std::move( t);
         // forward the call to base-class completion handler
         yield_handler_base::operator()( ec);
     }
 
 //private:
-    T                           *   value_;
-=======
-class yield_handler {
-public:
-    yield_handler( yield_t const& y) :
-        ctx_( boost::fibers::context::active() ),
-        ec_( y.ec_) {
-    }
-
-    void operator()( T t) {
-        std::unique_lock< fibers::detail::spinlock > lk( * mtx_);
-        * completed_ = true;
-        * ec_ = boost::system::error_code();
-        * value_ = std::move( t);
-        if ( ! ctx_->is_context( fibers::type::pinned_context) ) {
-            boost::fibers::context::active()->migrate( ctx_);
-        }
-        boost::fibers::context::active()->set_ready( ctx_);
-    }
-
-    void operator()( boost::system::error_code const& ec, T t) {
-        std::unique_lock< fibers::detail::spinlock > lk( * mtx_);
-        * completed_ = true;
-        * ec_ = ec;
-        * value_ = std::move( t);
-        if ( ! ctx_->is_context( fibers::type::pinned_context) &&
-             boost::fibers::context::active() != ctx_) {
-            boost::fibers::context::active()->migrate( ctx_);
-        }
-        boost::fibers::context::active()->set_ready( ctx_);
-    }
-
-//private:
-    boost::fibers::context      *   ctx_;
-    boost::system::error_code   *   ec_;
+    // pointer to destination for eventual value
+    // this must be injected by async_result before operator()() is called
     T                           *   value_{ nullptr };
-    fibers::detail::spinlock    *   mtx_{ nullptr };
-    bool                        *   completed_{ nullptr };
->>>>>>> ddab3182
 };
 
 // yield_handler<void> is like yield_handler<T> without value_. In fact it's
 // just like yield_handler_base.
 template<>
-class yield_handler< void >: public yield_handler_base
-{
-public:
-<<<<<<< HEAD
+class yield_handler< void >: public yield_handler_base {
+public:
     explicit yield_handler( yield_base const& y) :
         yield_handler_base( y)
     {}
@@ -176,40 +154,6 @@
 
     // inherit operator()(error_code) overload from base class
     using yield_handler_base::operator();
-
-=======
-    yield_handler( yield_t const& y) :
-        ctx_( boost::fibers::context::active() ),
-        ec_( y.ec_) {
-    }
-    
-    void operator()() {
-        std::unique_lock< fibers::detail::spinlock > lk( * mtx_);
-        * completed_ = true;
-        * ec_ = boost::system::error_code();
-        if ( ! ctx_->is_context( fibers::type::pinned_context) ) {
-            boost::fibers::context::active()->migrate( ctx_);
-        }
-        boost::fibers::context::active()->set_ready( ctx_);
-    }
-    
-    void operator()( boost::system::error_code const& ec) {
-        std::unique_lock< fibers::detail::spinlock > lk( * mtx_);
-        * completed_ = true;
-        * ec_ = ec;
-        if ( ! ctx_->is_context( fibers::type::pinned_context) &&
-             boost::fibers::context::active() != ctx_) {
-            boost::fibers::context::active()->migrate( ctx_);
-        }
-        boost::fibers::context::active()->set_ready( ctx_);
-    }
-
-//private:
-    boost::fibers::context      *   ctx_;
-    boost::system::error_code   *   ec_;
-    fibers::detail::spinlock    *   mtx_{ nullptr };
-    bool                        *   completed_{ nullptr };
->>>>>>> ddab3182
 };
 
 // Specialize asio_handler_invoke hook to ensure that any exceptions thrown
@@ -219,21 +163,14 @@
         fn();
 }
 
-} // namespace detail
-} // namespace asio
-} // namespace fibers
-} // namespace boost
-
-namespace boost {
-namespace asio {
-
-class async_result_base
-{
-public:
-    explicit async_result_base( boost::fibers::asio::detail::yield_handler_base & h):
-        // bind this yield_handler_base for later use
-        yh_( h)
-    {
+// Factor out commonality between async_result<yield_handler<T>> and
+// async_result<yield_handler<void>>
+class async_result_base {
+public:
+    explicit async_result_base( yield_handler_base & h) {
+        // Inject ptr to our yield_completion instance into this
+        // yield_handler<>.
+        h->ycomp_ = &this->ycomp_;
         // if yield_t didn't bind an error_code, make yield_handler_base's
         // error_code* point to an error_code local to this object so
         // yield_handler_base::operator() can unconditionally store through
@@ -241,50 +178,36 @@
         if ( ! h.yb_.ec_) {
             h.yb_.ec_ = & ec_;
         }
-<<<<<<< HEAD
-    }
-
+    }
+    
     void get() {
         // Unless yield_handler_base::operator() has already been called,
         // suspend the calling fiber until that call.
-        yh_.wait();
+        ycomp_.wait();
         // The only way our own ec_ member could have a non-default value is
         // if our yield_handler did not have a bound error_code AND the
         // completion callback passed a non-default error_code.
         if ( ec_) {
-=======
-        h.value_ = & value_;
-        h.mtx_ = & mtx_;
-        h.completed_ = & completed_;
-    }
-    
-    type get() {
-        std::unique_lock< fibers::detail::spinlock > lk( mtx_);
-        if ( ! completed_) {
-            boost::fibers::context::active()->suspend( lk);
-        }
-        //lk.unlock();
-        if ( ! out_ec_ && ec_) {
->>>>>>> ddab3182
             throw_exception( boost::system::system_error( ec_) );
         }
         boost::this_fiber::interruption_point();
     }
 
-protected:
-    boost::system::error_code ec_;
-
 private:
-<<<<<<< HEAD
-    fibers::asio::detail::yield_handler_base& yh_;
-=======
-    boost::system::error_code   *   out_ec_{ nullptr };
+    // If yield_t does not bind an error_code instance, store into here.
     boost::system::error_code       ec_{};
-    type                            value_{};
-    fibers::detail::spinlock        mtx_{};
-    bool                            completed_{ false };
->>>>>>> ddab3182
-};
+    // async_result_base owns the yield_completion because, unlike
+    // yield_handler<>, async_result<> is only instantiated once.
+    yield_completion                ycomp_{};
+};
+
+} // namespace detail
+} // namespace asio
+} // namespace fibers
+} // namespace boost
+
+namespace boost {
+namespace asio {
 
 // asio constructs an async_result<> instance from the yield_handler specified
 // by handler_type<>::type. A particular asio async method constructs the
@@ -292,70 +215,40 @@
 // returns the result of calling its get() method.
 template< typename T >
 class async_result< boost::fibers::asio::detail::yield_handler< T > >:
-    public async_result_base {
+    public boost::fibers::asio::detail::async_result_base {
 public:
     // type returned by get()
     typedef T type;
 
-<<<<<<< HEAD
-    // async_result is constructed with a non-const yield_handler instance
     explicit async_result( boost::fibers::asio::detail::yield_handler< T > & h):
-        async_result_base(h)
-    {
-        // set yield_handler's T* to this object's value_ member so
-        // yield_handler::operator() will store the callback value here
+        boost::fibers::asio::detail::async_result_base( h)
+    {
+        // Inject ptr to our value_ member into yield_handler<>: result will
+        // be stored here.
         h.value_ = & value_;
     }
 
     // asio async method returns result of calling get()
     type get() {
-        async_result_base::get();
+        boost::fibers::asio::detail::async_result_base::get();
         return std::move( value_);
     }
 
 private:
-    type                          value_;
+    type                            value_{};
 };
 
 // Without the need to handle a passed value, our yield_handler<void>
 // specialization is just like async_result_base.
 template<>
 class async_result< boost::fibers::asio::detail::yield_handler< void > >:
-    public async_result_base {
-public:
-    typedef void  type;
+    public boost::fibers::asio::detail::async_result_base {
+public:
+    typedef void type;
 
     explicit async_result( boost::fibers::asio::detail::yield_handler< void > & h):
-        async_result_base(h)
+        boost::fibers::asio::detail::async_result_base( h)
     {}
-=======
-    explicit async_result( boost::fibers::asio::detail::yield_handler< void > & h) {
-        out_ec_ = h.ec_;
-        if ( ! out_ec_) {
-            h.ec_ = & ec_;
-        }
-        h.mtx_ = & mtx_;
-        h.completed_ = & completed_;
-    }
-
-    void get() {
-        std::unique_lock< fibers::detail::spinlock > lk( mtx_);
-        if ( ! completed_) {
-            boost::fibers::context::active()->suspend( lk);
-        }
-        //lk.unlock();
-        if ( ! out_ec_ && ec_) {
-            throw_exception( boost::system::system_error( ec_) );
-        }
-        boost::this_fiber::interruption_point();
-    }
-
-private:
-    boost::system::error_code   *   out_ec_{ nullptr };
-    boost::system::error_code       ec_{};
-    fibers::detail::spinlock        mtx_{};
-    bool                            completed_{ false };
->>>>>>> ddab3182
 };
 
 // Handler type specialisation for fibers::asio::yield.
