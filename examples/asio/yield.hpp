--- conflicted
+++ resolved
@@ -56,12 +56,8 @@
 // canonical instance with allow_hop_ == false
 thread_local yield_t yield{ false };
 // canonical instance with allow_hop_ == true
-<<<<<<< HEAD
-thread_local yield_t yield_hop(true);
+thread_local yield_t yield_hop{ true };
 //]
-=======
-thread_local yield_t yield_hop{ true };
->>>>>>> e8f922a8
 
 }}}
 
